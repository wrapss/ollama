package llm

import (
	"bufio"
	"bytes"
	"context"
	"encoding/json"
	"errors"
	"fmt"
	"io"
	"log"
	"log/slog"
	"math/rand"
	"net"
	"net/http"
	"os"
	"os/exec"
	"path/filepath"
	"runtime"
	"strconv"
	"strings"
	"time"

	"golang.org/x/sync/semaphore"

	"github.com/ollama/ollama/api"
	"github.com/ollama/ollama/format"
	"github.com/ollama/ollama/gpu"
	"github.com/ollama/ollama/server/envconfig"
)

type LlamaServer interface {
	Ping(ctx context.Context) error
	WaitUntilRunning(ctx context.Context) error
	Completion(ctx context.Context, req CompletionRequest, fn func(CompletionResponse)) error
	Embedding(ctx context.Context, prompt string) ([]float64, error)
	Tokenize(ctx context.Context, content string) ([]int, error)
	Detokenize(ctx context.Context, tokens []int) (string, error)
	Close() error
	EstimatedVRAM() uint64
}

// llmServer is an instance of the llama.cpp server
type llmServer struct {
	port    int
	cmd     *exec.Cmd
	done    chan error // Channel to signal when the process exits
	status  *StatusWriter
	options api.Options

	// TODO - this should be broken down by GPU
	estimatedVRAM  uint64 // Estimated usage of VRAM by the loaded model
	estimatedTotal uint64 // Total size of model
	totalLayers    uint64
	gpuCount       int

	sem *semaphore.Weighted
}

func LoadModel(model string) (*GGML, error) {
	if _, err := os.Stat(model); err != nil {
		return nil, err
	}

	f, err := os.Open(model)
	if err != nil {
		return nil, err
	}
	defer f.Close()

	ggml, _, err := DecodeGGML(f)
	return ggml, err
}

// NewLlamaServer will run a server for the given GPUs
// The gpu list must be a single family.
func NewLlamaServer(gpus gpu.GpuInfoList, model string, ggml *GGML, adapters, projectors []string, opts api.Options) (LlamaServer, error) {
	var err error
	if opts.NumCtx > int(ggml.KV().ContextLength()) {
		slog.Warn("requested context length is greater than the model's training context window size", "requested", opts.NumCtx, "training size", ggml.KV().ContextLength())
	}

	if opts.NumCtx < 4 {
		opts.NumCtx = 4
	}

	cpuRunner := ""
	var estimatedVRAM uint64
	var estimatedTotal uint64
	var systemMemory uint64
	gpuCount := len(gpus)
	if (len(gpus) == 1 && gpus[0].Library == "cpu") || opts.NumGPU == 0 {

		// TODO evaluate system memory to see if we should block the load, or force an unload of another CPU runner

		cpuRunner = serverForCpu()
		gpuCount = 0
	} else {
		if gpus[0].Library == "metal" {
			memInfo, err := gpu.GetCPUMem()
			if err != nil {
				slog.Error("failed to lookup system memory", "error", err)
			} else {
				systemMemory = memInfo.TotalMemory
				slog.Debug("system memory", "total", format.HumanBytes2(systemMemory))
			}
		}
		var layers int
		layers, estimatedVRAM, estimatedTotal = EstimateGPULayers(gpus, ggml, projectors, opts)

		if gpus[0].Library == "metal" && estimatedVRAM > systemMemory {
			// disable partial offloading when model is greater than total system memory as this
			// can lead to locking up the system
			opts.NumGPU = 0
		} else if opts.NumGPU < 0 && layers > 0 && gpus[0].Library != "cpu" {
			opts.NumGPU = layers
		}
	}

	// Loop through potential servers
	finalErr := fmt.Errorf("no suitable llama servers found")

	if len(adapters) > 1 {
		return nil, errors.New("ollama supports only one lora adapter, but multiple were provided")
	}

	availableServers := availableServers()
	var servers []string
	if cpuRunner != "" {
		servers = []string{cpuRunner}
	} else {
		servers = serversForGpu(gpus[0]) // All GPUs in the list are matching Library and Variant
	}
	demandLib := envconfig.LLMLibrary
	if demandLib != "" {
		serverPath := availableServers[demandLib]
		if serverPath == "" {
			slog.Info(fmt.Sprintf("Invalid OLLAMA_LLM_LIBRARY %s - not found", demandLib))
		} else {
			slog.Info("user override", "OLLAMA_LLM_LIBRARY", demandLib, "path", serverPath)
			servers = []string{demandLib}
			if strings.HasPrefix(demandLib, "cpu") {
				// Omit the GPU flag to silence the warning
				opts.NumGPU = -1
			}
		}
	}

	if len(servers) == 0 {
		return nil, fmt.Errorf("no servers found for %v", gpus)
	}

	params := []string{
		"--model", model,
		"--ctx-size", fmt.Sprintf("%d", opts.NumCtx),
		"--batch-size", fmt.Sprintf("%d", opts.NumBatch),
		"--embedding",
	}
	if envconfig.Debug {
		params = append(params, "--log-format", "json")
	} else {
		params = append(params, "--log-disable")
	}

	if opts.NumGPU >= 0 {
		params = append(params, "--n-gpu-layers", fmt.Sprintf("%d", opts.NumGPU))
	}

	if envconfig.Debug {
		params = append(params, "--verbose")
	}

	if opts.MainGPU > 0 {
		params = append(params, "--main-gpu", fmt.Sprintf("%d", opts.MainGPU))
	}

	if len(adapters) > 0 {
		// TODO: applying multiple adapters is not supported by the llama.cpp server yet
		params = append(params, "--lora", adapters[0])
	}

	if len(projectors) > 0 {
		// TODO: applying multiple projectors is not supported by the llama.cpp server yet
		params = append(params, "--mmproj", projectors[0])
	}

	if opts.NumThread > 0 {
		params = append(params, "--threads", fmt.Sprintf("%d", opts.NumThread))
	}

	if !opts.F16KV {
		params = append(params, "--memory-f32")
	}

	if opts.UseMLock {
		params = append(params, "--mlock")
	}

	if !opts.UseMMap {
		params = append(params, "--no-mmap")
	}

	if opts.UseNUMA {
		params = append(params, "--numa")
	}

	numParallel := envconfig.NumParallel

	// TODO (jmorganca): multimodal models don't support parallel yet
	// see https://github.com/ollama/ollama/issues/4165
	if len(projectors) > 0 {
		numParallel = 1
		slog.Warn("multimodal models don't support parallel requests yet")
	}

	params = append(params, "--parallel", fmt.Sprintf("%d", numParallel))

	for i := 0; i < len(servers); i++ {
		dir := availableServers[servers[i]]
		if dir == "" {
			// Shouldn't happen
			finalErr = fmt.Errorf("[%d] server %s not listed in available servers %v", i, servers[i], availableServers)
			slog.Error("sever list inconsistent", "error", finalErr)
			continue
		}

		if strings.HasPrefix(servers[i], "cpu") {
			// TODO if we tried a gpu runner first, and it failed, record the error and bubble that back up
			gpuCount = 0
		}

		// Find an availableServers  port, retry on each iterration in case the failure was a port conflict race
		port := 0
		if a, err := net.ResolveTCPAddr("tcp", "localhost:0"); err == nil {
			var l *net.TCPListener
			if l, err = net.ListenTCP("tcp", a); err == nil {
				port = l.Addr().(*net.TCPAddr).Port
				l.Close()
			}
		}
		if port == 0 {
			slog.Debug("ResolveTCPAddr failed ", "error", err)
			port = rand.Intn(65535-49152) + 49152 // get a random port in the ephemeral range
		}
		finalParams := append(params, "--port", strconv.Itoa(port))

		pathEnv := "LD_LIBRARY_PATH"
		if runtime.GOOS == "windows" {
			pathEnv = "PATH"
		}
		// prepend the server directory to LD_LIBRARY_PATH/PATH
		libraryPaths := []string{dir}

		if libraryPath, ok := os.LookupEnv(pathEnv); ok {
			// Append our runner directory to the path
			// This will favor system libraries over our bundled library dependencies
			libraryPaths = append(libraryPaths, filepath.SplitList(libraryPath)...)
		}

		// Note: we always put the dependency path first
		// since this was the exact version we verified for AMD GPUs
		// and we favor what the user had in their path
		if gpus[0].DependencyPath != "" {
			// TODO refine for multi-gpu support
			libraryPaths = append([]string{gpus[0].DependencyPath}, libraryPaths...)
		}

		server := filepath.Join(dir, "ollama_llama_server")
		if runtime.GOOS == "windows" {
			server = server + ".exe"
		}

		// Detect tmp cleaners wiping out the file
		_, err := os.Stat(server)
		if errors.Is(err, os.ErrNotExist) {
			slog.Warn("llama server disappeared, reinitializing payloads", "path", server, "error", err)
			err = Init()
			if err != nil {
				slog.Warn("failed to reinitialize payloads", "error", err)
				return nil, err
			}
		}

		s := &llmServer{
			port:           port,
			cmd:            exec.Command(server, finalParams...),
			status:         NewStatusWriter(os.Stderr),
			options:        opts,
			estimatedVRAM:  estimatedVRAM,
			estimatedTotal: estimatedTotal,
			sem:            semaphore.NewWeighted(int64(numParallel)),
			totalLayers:    ggml.KV().BlockCount() + 1,
			gpuCount:       gpuCount,
		}

		s.cmd.Env = os.Environ()
		s.cmd.Stdout = os.Stdout
		s.cmd.Stderr = s.status

		visibleDevicesEnv, visibleDevicesEnvVal := gpu.GpuInfoList(gpus).GetVisibleDevicesEnv()
		pathEnvVal := strings.Join(libraryPaths, string(filepath.ListSeparator))

		// Update or add the path and visible devices variable with our adjusted version
		pathNeeded := true
		devicesNeeded := visibleDevicesEnv != ""
		for i := range s.cmd.Env {
			cmp := strings.SplitN(s.cmd.Env[i], "=", 2)
			if strings.EqualFold(cmp[0], pathEnv) {
				s.cmd.Env[i] = pathEnv + "=" + pathEnvVal
				pathNeeded = false
			} else if devicesNeeded && strings.EqualFold(cmp[0], visibleDevicesEnv) {
				s.cmd.Env[i] = visibleDevicesEnv + "=" + visibleDevicesEnvVal
				devicesNeeded = false
			}
		}
		if pathNeeded {
			s.cmd.Env = append(s.cmd.Env, pathEnv+"="+pathEnvVal)
		}
		if devicesNeeded {
			s.cmd.Env = append(s.cmd.Env, visibleDevicesEnv+"="+visibleDevicesEnvVal)
		}

		slog.Info("starting llama server", "cmd", s.cmd.String())
		// Log at debug as the environment is inherited and might contain sensitive information
		slog.Debug("subprocess", "environment", s.cmd.Env)

		if err = s.cmd.Start(); err != nil {
			// Detect permission denied and augment them essage about noexec
			if errors.Is(err, os.ErrPermission) {
				finalErr = fmt.Errorf("unable to start server %w.  %s may have noexec set.  Set OLLAMA_TMPDIR for server to a writable executable directory", err, dir)
				continue
			}
			msg := ""
			if s.status != nil && s.status.LastErrMsg != "" {
				msg = s.status.LastErrMsg
			}
			err = fmt.Errorf("error starting the external llama server: %v %s", err, msg)
			finalErr = err
			continue
		}

		return s, nil
	}

	slog.Error("unable to load any llama server", "error", finalErr)
	return nil, finalErr
}

func projectorMemoryRequirements(filename string) uint64 {
	file, err := os.Open(filename)
	if err != nil {
		return 0
	}
	defer file.Close()

	ggml, _, err := DecodeGGML(file)
	if err != nil {
		return 0
	}

	var mem uint64
	for _, layer := range ggml.Tensors().Layers() {
		mem += layer.size()
	}

	return mem
}

type ServerStatus int

const ( // iota is reset to 0
	ServerStatusReady ServerStatus = iota
	ServerStatusNoSlotsAvailable
	ServerStatusLoadingModel
	ServerStatusNotResponding
	ServerStatusError
)

func (s ServerStatus) ToString() string {
	switch s {
	case ServerStatusReady:
		return "llm server ready"
	case ServerStatusNoSlotsAvailable:
		return "llm busy - no slots available"
	case ServerStatusLoadingModel:
		return "llm server loading model"
	case ServerStatusNotResponding:
		return "llm server not responding"
	default:
		return "llm server error"
	}
}

type ServerStatusResp struct {
	Status          string `json:"status"`
	SlotsIdle       int    `json:"slots_idle"`
	SlotsProcessing int    `json:"slots_processing"`
	Error           string `json:"error"`
}

func (s *llmServer) getServerStatus(ctx context.Context) (ServerStatus, error) {
	// Fail fast if its exited
	if s.cmd.ProcessState != nil {
		msg := ""
		if s.status != nil && s.status.LastErrMsg != "" {
			msg = s.status.LastErrMsg
		}
		if s.cmd.ProcessState.ExitCode() == -1 {
			// Most likely a signal killed it, log some more details to try to help troubleshoot
			slog.Warn("llama runner process no longer running", "sys", s.cmd.ProcessState.Sys(), "string", s.cmd.ProcessState.String())
		}
		return ServerStatusError, fmt.Errorf("llama runner process no longer running: %d %s", s.cmd.ProcessState.ExitCode(), msg)
	}

	req, err := http.NewRequestWithContext(ctx, http.MethodGet, fmt.Sprintf("http://127.0.0.1:%d/health", s.port), nil)
	if err != nil {
		return ServerStatusError, fmt.Errorf("error creating GET request: %v", err)
	}
	req.Header.Set("Content-Type", "application/json")

	resp, err := http.DefaultClient.Do(req)
	if err != nil {
		if errors.Is(err, context.DeadlineExceeded) {
			return ServerStatusNotResponding, fmt.Errorf("server not responding")
		}
		return ServerStatusError, fmt.Errorf("health resp: %w", err)
	}
	defer resp.Body.Close()

	body, err := io.ReadAll(resp.Body)
	if err != nil {
		return ServerStatusError, fmt.Errorf("read health request: %w", err)
	}

	var status ServerStatusResp
	if err := json.Unmarshal(body, &status); err != nil {
		return ServerStatusError, fmt.Errorf("health unmarshal encode response: %w", err)
	}

	switch status.Status {
	case "ok":
		return ServerStatusReady, nil
	case "no slot available":
		return ServerStatusNoSlotsAvailable, nil
	case "loading model":
		return ServerStatusLoadingModel, nil
	default:
		return ServerStatusError, fmt.Errorf("server error: %+v", status)
	}
}

// getServerStatusRetry will retry if ServerStatusNoSlotsAvailable is received
func (s *llmServer) getServerStatusRetry(ctx context.Context) (ServerStatus, error) {
	var retries int
	for {
		status, err := s.getServerStatus(ctx)
		if err != nil {
			return status, err
		}

		if status == ServerStatusNoSlotsAvailable {
			if retries >= 10 {
				return status, fmt.Errorf("no slots available after %d retries", retries)
			}

			time.Sleep(5 * time.Millisecond)
			retries++
			continue
		}

		return status, nil
	}
}

func (s *llmServer) Ping(ctx context.Context) error {
	_, err := s.getServerStatus(ctx)
	if err != nil {
		slog.Debug("server unhealthy", "error", err)
		return err
	}
	return nil
}

func (s *llmServer) WaitUntilRunning(ctx context.Context) error {
	start := time.Now()
	expiresAt := time.Now().Add(10 * time.Minute) // be generous with timeout, large models can take a while to load

	slog.Info("waiting for llama runner to start responding")

	for {
<<<<<<< HEAD
		ctx, cancel := context.WithTimeout(context.Background(), 200*time.Millisecond)
		defer cancel()
		status, err := s.getServerStatus(ctx)
		if err != nil {
			slog.Debug("server not yet available", "error", err)
		}
		if time.Now().After(expiresAt) {
			// timeout
=======
		select {
		case <-ctx.Done():
			slog.Info("context expired before server started")
			return fmt.Errorf("timed out waiting for llama runner to start: %w", ctx.Err())
		case err := <-s.done:
>>>>>>> ee49844d
			msg := ""
			if s.status != nil && s.status.LastErrMsg != "" {
				msg = s.status.LastErrMsg
			}
<<<<<<< HEAD
			return fmt.Errorf("timed out waiting for llama runner to start: %s", msg)
		}
		if s.cmd.ProcessState != nil {
			msg := ""
			if s.status != nil && s.status.LastErrMsg != "" {
				msg = s.status.LastErrMsg
=======
			return fmt.Errorf("llama runner process has terminated: %v %s", err, msg)
		case <-ticker.C:
			if time.Now().After(expiresAt) {
				// timeout
				msg := ""
				if s.status != nil && s.status.LastErrMsg != "" {
					msg = s.status.LastErrMsg
				}
				return fmt.Errorf("timed out waiting for llama runner to start: %s", msg)
			}
			if s.cmd.ProcessState != nil {
				msg := ""
				if s.status != nil && s.status.LastErrMsg != "" {
					msg = s.status.LastErrMsg
				}
				return fmt.Errorf("llama runner process no longer running: %d %s", s.cmd.ProcessState.ExitCode(), msg)
			}

			c, cancel := context.WithTimeout(ctx, 200*time.Millisecond)
			defer cancel()
			status, err := s.getServerStatus(c)
			if err != nil && lastStatus != status {
				slog.Debug("server not yet available", "error", err)
				lastStatus = status
				continue
			}

			switch status {
			case ServerStatusLoadingModel:
				// TODO - this state never seems to happen with the current server.cpp code (bug?)
				// it doesn't respond to the health endpoint until after the model is loaded
				slog.Debug("loading model")
			case ServerStatusReady:
				slog.Debug(fmt.Sprintf("llama runner started in %f seconds", time.Since(start).Seconds()))
				return nil
>>>>>>> ee49844d
			}
			return fmt.Errorf("llama runner process no longer running: %d %s", s.cmd.ProcessState.ExitCode(), msg)
		}
		switch status {
		case ServerStatusLoadingModel:
			time.Sleep(time.Millisecond * 250)
			slog.Debug("loading model")
		case ServerStatusReady:
			slog.Info(fmt.Sprintf("llama runner started in %0.2f seconds", time.Since(start).Seconds()))
			return nil
		default:
			time.Sleep(time.Millisecond * 250)
			continue
		}
	}
}

const jsonGrammar = `
root   ::= object
value  ::= object | array | string | number | ("true" | "false" | "null") ws

object ::=
  "{" ws (
            string ":" ws value
    ("," ws string ":" ws value)*
  )? "}" ws

array  ::=
  "[" ws (
            value
    ("," ws value)*
  )? "]" ws

string ::=
  "\"" (
    [^"\\] |
    "\\" (["\\/bfnrt] | "u" [0-9a-fA-F] [0-9a-fA-F] [0-9a-fA-F] [0-9a-fA-F]) # escapes
  )* "\"" ws

number ::= ("-"? ([0-9] | [1-9] [0-9]*)) ("." [0-9]+)? ([eE] [-+]? [0-9]+)? ws

# Optional space: by convention, applied in this grammar after literal chars when allowed
ws ::= ([ \t\n] ws)?
`

const maxBufferSize = 512 * format.KiloByte

type ImageData struct {
	Data []byte `json:"data"`
	ID   int    `json:"id"`
}

type completion struct {
	Content string `json:"content"`
	Model   string `json:"model"`
	Prompt  string `json:"prompt"`
	Stop    bool   `json:"stop"`

	Timings struct {
		PredictedN  int     `json:"predicted_n"`
		PredictedMS float64 `json:"predicted_ms"`
		PromptN     int     `json:"prompt_n"`
		PromptMS    float64 `json:"prompt_ms"`
	}
}

type CompletionRequest struct {
	Prompt  string
	Format  string
	Images  []ImageData
	Options api.Options
}

type CompletionResponse struct {
	Content            string
	Done               bool
	PromptEvalCount    int
	PromptEvalDuration time.Duration
	EvalCount          int
	EvalDuration       time.Duration
}

func (s *llmServer) Completion(ctx context.Context, req CompletionRequest, fn func(CompletionResponse)) error {
	if err := s.sem.Acquire(ctx, 1); err != nil {
		slog.Error("Failed to acquire semaphore", "error", err)
		return err
	}
	defer s.sem.Release(1)

	// only allow maximum 10 "context shifts" to avoid infinite generation
	if req.Options.NumPredict < 0 || req.Options.NumPredict > 10*s.options.NumCtx {
		req.Options.NumPredict = 10 * s.options.NumCtx
		slog.Debug("setting token limit to 10x num_ctx", "num_ctx", s.options.NumCtx, "num_predict", req.Options.NumPredict)
	}

	request := map[string]any{
		"prompt":            req.Prompt,
		"stream":            true,
		"n_predict":         req.Options.NumPredict,
		"n_keep":            req.Options.NumKeep,
		"main_gpu":          req.Options.MainGPU,
		"temperature":       req.Options.Temperature,
		"top_k":             req.Options.TopK,
		"top_p":             req.Options.TopP,
		"tfs_z":             req.Options.TFSZ,
		"typical_p":         req.Options.TypicalP,
		"repeat_last_n":     req.Options.RepeatLastN,
		"repeat_penalty":    req.Options.RepeatPenalty,
		"presence_penalty":  req.Options.PresencePenalty,
		"frequency_penalty": req.Options.FrequencyPenalty,
		"mirostat":          req.Options.Mirostat,
		"mirostat_tau":      req.Options.MirostatTau,
		"mirostat_eta":      req.Options.MirostatEta,
		"penalize_nl":       req.Options.PenalizeNewline,
		"seed":              req.Options.Seed,
		"stop":              req.Options.Stop,
		"image_data":        req.Images,
		"cache_prompt":      true,
	}

	// Make sure the server is ready
	status, err := s.getServerStatusRetry(ctx)
	if err != nil {
		return err
	} else if status != ServerStatusReady {
		return fmt.Errorf("unexpected server status: %s", status.ToString())
	}

	if req.Format == "json" {
		request["grammar"] = jsonGrammar
		if !strings.Contains(strings.ToLower(req.Prompt), "json") {
			slog.Warn("Prompt does not specify that the LLM should response in JSON, but JSON format is expected. For best results specify that JSON is expected in the system prompt.")
		}
	}

	// Handling JSON marshaling with special characters unescaped.
	buffer := &bytes.Buffer{}
	enc := json.NewEncoder(buffer)
	enc.SetEscapeHTML(false)

	if err := enc.Encode(request); err != nil {
		return fmt.Errorf("failed to marshal data: %v", err)
	}

	endpoint := fmt.Sprintf("http://127.0.0.1:%d/completion", s.port)
	serverReq, err := http.NewRequestWithContext(ctx, http.MethodPost, endpoint, buffer)
	if err != nil {
		return fmt.Errorf("error creating POST request: %v", err)
	}
	serverReq.Header.Set("Content-Type", "application/json")

	res, err := http.DefaultClient.Do(serverReq)
	if err != nil {
		return fmt.Errorf("POST predict: %v", err)
	}
	defer res.Body.Close()

	if res.StatusCode >= 400 {
		bodyBytes, err := io.ReadAll(res.Body)
		if err != nil {
			return fmt.Errorf("failed reading llm error response: %w", err)
		}
		log.Printf("llm predict error: %s", bodyBytes)
		return fmt.Errorf("%s", bodyBytes)
	}

	scanner := bufio.NewScanner(res.Body)
	buf := make([]byte, 0, maxBufferSize)
	scanner.Buffer(buf, maxBufferSize)

	// keep track of the last token generated, this is used to abort if the model starts looping
	var lastToken string
	var tokenRepeat int

	for scanner.Scan() {
		select {
		case <-ctx.Done():
			// This handles the request cancellation
			return ctx.Err()
		default:
			line := scanner.Bytes()
			if len(line) == 0 {
				continue
			}

			evt, ok := bytes.CutPrefix(line, []byte("data: "))
			if !ok {
				return fmt.Errorf("error parsing llm response stream: %s", line)
			}

			var c completion
			if err := json.Unmarshal(evt, &c); err != nil {
				return fmt.Errorf("error unmarshaling llm prediction response: %v", err)
			}

			switch {
			case strings.TrimSpace(c.Content) == lastToken:
				tokenRepeat++
			default:
				lastToken = strings.TrimSpace(c.Content)
				tokenRepeat = 0
			}

			// 30 picked as an arbitrary max token repeat limit, modify as needed
			if tokenRepeat > 30 {
				slog.Debug("prediction aborted, token repeat limit reached")
				return ctx.Err()
			}

			if c.Content != "" {
				fn(CompletionResponse{
					Content: c.Content,
				})
			}

			if c.Stop {
				fn(CompletionResponse{
					Done:               true,
					PromptEvalCount:    c.Timings.PromptN,
					PromptEvalDuration: parseDurationMs(c.Timings.PromptMS),
					EvalCount:          c.Timings.PredictedN,
					EvalDuration:       parseDurationMs(c.Timings.PredictedMS),
				})
				return nil
			}
		}
	}

	if err := scanner.Err(); err != nil {
		if strings.Contains(err.Error(), "unexpected EOF") {
			s.Close()
			msg := ""
			if s.status != nil && s.status.LastErrMsg != "" {
				msg = s.status.LastErrMsg
			}
			return fmt.Errorf("an unknown error was encountered while running the model %s", msg)
		}

		return fmt.Errorf("error reading llm response: %v", err)
	}

	return nil
}

type EmbeddingRequest struct {
	Content string `json:"content"`
}

type EmbeddingResponse struct {
	Embedding []float64 `json:"embedding"`
}

func (s *llmServer) Embedding(ctx context.Context, prompt string) ([]float64, error) {
	if err := s.sem.Acquire(ctx, 1); err != nil {
		slog.Error("Failed to acquire semaphore", "error", err)
		return nil, err
	}
	defer s.sem.Release(1)

	// Make sure the server is ready
	status, err := s.getServerStatusRetry(ctx)
	if err != nil {
		return nil, err
	} else if status != ServerStatusReady {
		return nil, fmt.Errorf("unexpected server status: %s", status.ToString())
	}

	data, err := json.Marshal(TokenizeRequest{Content: prompt})
	if err != nil {
		return nil, fmt.Errorf("error marshaling embed data: %w", err)
	}

	req, err := http.NewRequestWithContext(ctx, http.MethodPost, fmt.Sprintf("http://127.0.0.1:%d/embedding", s.port), bytes.NewBuffer(data))
	if err != nil {
		return nil, fmt.Errorf("error creating embed request: %w", err)
	}
	req.Header.Set("Content-Type", "application/json")

	resp, err := http.DefaultClient.Do(req)
	if err != nil {
		return nil, fmt.Errorf("do embedding request: %w", err)
	}
	defer resp.Body.Close()

	body, err := io.ReadAll(resp.Body)
	if err != nil {
		return nil, fmt.Errorf("error reading embed response: %w", err)
	}

	if resp.StatusCode >= 400 {
		log.Printf("llm encode error: %s", body)
		return nil, fmt.Errorf("%s", body)
	}

	var embedding EmbeddingResponse
	if err := json.Unmarshal(body, &embedding); err != nil {
		return nil, fmt.Errorf("unmarshal tokenize response: %w", err)
	}

	return embedding.Embedding, nil
}

type TokenizeRequest struct {
	Content string `json:"content"`
}

type TokenizeResponse struct {
	Tokens []int `json:"tokens"`
}

func (s *llmServer) Tokenize(ctx context.Context, content string) ([]int, error) {
	// Make sure the server is ready
	status, err := s.getServerStatus(ctx)
	if err != nil {
		return nil, err
	} else if status != ServerStatusReady && status != ServerStatusNoSlotsAvailable {
		return nil, fmt.Errorf("unexpected server status: %s", status.ToString())
	}

	data, err := json.Marshal(TokenizeRequest{Content: content})
	if err != nil {
		return nil, fmt.Errorf("marshaling encode data: %w", err)
	}

	req, err := http.NewRequestWithContext(ctx, http.MethodPost, fmt.Sprintf("http://127.0.0.1:%d/tokenize", s.port), bytes.NewBuffer(data))
	if err != nil {
		return nil, fmt.Errorf("encode request: %w", err)
	}
	req.Header.Set("Content-Type", "application/json")

	resp, err := http.DefaultClient.Do(req)
	if err != nil {
		return nil, fmt.Errorf("do encode request: %w", err)
	}
	defer resp.Body.Close()

	body, err := io.ReadAll(resp.Body)
	if err != nil {
		return nil, fmt.Errorf("read encode request: %w", err)
	}

	if resp.StatusCode >= 400 {
		log.Printf("llm encode error: %s", body)
		return nil, fmt.Errorf("%s", body)
	}

	var encoded TokenizeResponse
	if err := json.Unmarshal(body, &encoded); err != nil {
		return nil, fmt.Errorf("unmarshal encode response: %w", err)
	}

	return encoded.Tokens, nil
}

type DetokenizeRequest struct {
	Tokens []int `json:"tokens"`
}

type DetokenizeResponse struct {
	Content string `json:"content"`
}

func (s *llmServer) Detokenize(ctx context.Context, tokens []int) (string, error) {
	// Make sure the server is ready
	status, err := s.getServerStatus(ctx)
	if err != nil {
		return "", err
	} else if status != ServerStatusReady && status != ServerStatusNoSlotsAvailable {
		return "", fmt.Errorf("unexpected server status: %s", status.ToString())
	}

	data, err := json.Marshal(DetokenizeRequest{Tokens: tokens})
	if err != nil {
		return "", fmt.Errorf("marshaling decode data: %w", err)
	}

	req, err := http.NewRequestWithContext(ctx, http.MethodPost, fmt.Sprintf("http://127.0.0.1:%d/detokenize", s.port), bytes.NewBuffer(data))
	if err != nil {
		return "", fmt.Errorf("decode request: %w", err)
	}
	req.Header.Set("Content-Type", "application/json")

	resp, err := http.DefaultClient.Do(req)
	if err != nil {
		return "", fmt.Errorf("do decode request: %w", err)
	}
	defer resp.Body.Close()

	body, err := io.ReadAll(resp.Body)
	if err != nil {
		return "", fmt.Errorf("read decode request: %w", err)
	}

	if resp.StatusCode >= 400 {
		log.Printf("llm decode error: %s", body)
		return "", fmt.Errorf("%s", body)
	}

	var decoded DetokenizeResponse
	if err := json.Unmarshal(body, &decoded); err != nil {
		return "", fmt.Errorf("unmarshal encode response: %w", err)
	}

	return decoded.Content, nil
}

func (s *llmServer) Close() error {
	if s.cmd != nil {
		slog.Debug("stopping llama server")
		if err := s.cmd.Process.Kill(); err != nil {
			return err
		}

		_ = s.cmd.Wait()

		slog.Debug("llama server stopped")
	}

	return nil
}

func (s *llmServer) EstimatedVRAM() uint64 {
	return s.estimatedVRAM
}

func parseDurationMs(ms float64) time.Duration {
	dur, err := time.ParseDuration(fmt.Sprintf("%fms", ms))
	if err != nil {
		panic(err)
	}

	return dur
}<|MERGE_RESOLUTION|>--- conflicted
+++ resolved
@@ -488,7 +488,18 @@
 	slog.Info("waiting for llama runner to start responding")
 
 	for {
-<<<<<<< HEAD
+		select {
+		case <-ctx.Done():
+			slog.Info("context expired before server started")
+			return fmt.Errorf("timed out waiting for llama runner to start: %w", ctx.Err())
+		case err := <-s.done:
+			msg := ""
+			if s.status != nil && s.status.LastErrMsg != "" {
+				msg = s.status.LastErrMsg
+			}
+			return fmt.Errorf("llama runner process has terminated: %v %s", err, msg)
+		default:
+		}
 		ctx, cancel := context.WithTimeout(context.Background(), 200*time.Millisecond)
 		defer cancel()
 		status, err := s.getServerStatus(ctx)
@@ -497,61 +508,16 @@
 		}
 		if time.Now().After(expiresAt) {
 			// timeout
-=======
-		select {
-		case <-ctx.Done():
-			slog.Info("context expired before server started")
-			return fmt.Errorf("timed out waiting for llama runner to start: %w", ctx.Err())
-		case err := <-s.done:
->>>>>>> ee49844d
 			msg := ""
 			if s.status != nil && s.status.LastErrMsg != "" {
 				msg = s.status.LastErrMsg
 			}
-<<<<<<< HEAD
 			return fmt.Errorf("timed out waiting for llama runner to start: %s", msg)
 		}
 		if s.cmd.ProcessState != nil {
 			msg := ""
 			if s.status != nil && s.status.LastErrMsg != "" {
 				msg = s.status.LastErrMsg
-=======
-			return fmt.Errorf("llama runner process has terminated: %v %s", err, msg)
-		case <-ticker.C:
-			if time.Now().After(expiresAt) {
-				// timeout
-				msg := ""
-				if s.status != nil && s.status.LastErrMsg != "" {
-					msg = s.status.LastErrMsg
-				}
-				return fmt.Errorf("timed out waiting for llama runner to start: %s", msg)
-			}
-			if s.cmd.ProcessState != nil {
-				msg := ""
-				if s.status != nil && s.status.LastErrMsg != "" {
-					msg = s.status.LastErrMsg
-				}
-				return fmt.Errorf("llama runner process no longer running: %d %s", s.cmd.ProcessState.ExitCode(), msg)
-			}
-
-			c, cancel := context.WithTimeout(ctx, 200*time.Millisecond)
-			defer cancel()
-			status, err := s.getServerStatus(c)
-			if err != nil && lastStatus != status {
-				slog.Debug("server not yet available", "error", err)
-				lastStatus = status
-				continue
-			}
-
-			switch status {
-			case ServerStatusLoadingModel:
-				// TODO - this state never seems to happen with the current server.cpp code (bug?)
-				// it doesn't respond to the health endpoint until after the model is loaded
-				slog.Debug("loading model")
-			case ServerStatusReady:
-				slog.Debug(fmt.Sprintf("llama runner started in %f seconds", time.Since(start).Seconds()))
-				return nil
->>>>>>> ee49844d
 			}
 			return fmt.Errorf("llama runner process no longer running: %d %s", s.cmd.ProcessState.ExitCode(), msg)
 		}
